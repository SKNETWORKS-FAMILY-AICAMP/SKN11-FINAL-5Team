"use client"

import { Button } from "@/components/ui/button"
import { Card, CardContent, CardHeader, CardTitle } from "@/components/ui/card"
import { authApi } from "@/app/api/auth"
import Image from "next/image"
import Link from "next/link"
<<<<<<< HEAD
import { useRouter } from "next/navigation"
import { useState, useEffect } from "react"
import { GoogleOAuthProvider, GoogleLogin } from '@react-oauth/google'
import GoogleLoginButton from '@/components/GoogleLoginButton'
import Script from 'next/script'

type SdkLoadState = {
  kakao: boolean;
  naver: boolean;
};


declare global {
  interface Window {
    Kakao: any;
    naver: any;
  }
}

export default function LoginPage() {
  // SDK 스크립트 로드 상태
  const [sdkLoaded, setSdkLoaded] = useState<SdkLoadState>({
    kakao: false,
    naver: false
  });

  // SDK 스크립트 로드 완료 핸들러
  const handleKakaoLoad = () => setSdkLoaded(prev => ({ ...prev, kakao: true }));
  const handleNaverLoad = () => setSdkLoaded(prev => ({ ...prev, naver: true }));
  const router = useRouter();
  const [isLoading, setIsLoading] = useState(false);

  useEffect(() => {
    // Kakao SDK 초기화
    if (window.Kakao && !window.Kakao.isInitialized()) {
      window.Kakao.init(process.env.NEXT_PUBLIC_KAKAO_APP_KEY);
    }

    // 네이버 SDK 초기화
    if (window.naver) {
      const naverLogin = new window.naver.LoginWithNaverId({
        clientId: process.env.NEXT_PUBLIC_NAVER_CLIENT_ID,
        callbackUrl: `${window.location.origin}/auth/naver/callback`,
        isPopup: false,
      });
      naverLogin.init();
    }
  }, []);

  const handleKakaoLogin = async () => {
    try {
      setIsLoading(true);
      const response = await window.Kakao.Auth.login({
        success: async (authObj: any) => {
          const userInfo = await window.Kakao.API.request({
            url: '/v2/user/me',
          });
          
          const response = await authApi.socialLogin(
            'kakao',
            userInfo.id.toString(),
            userInfo.properties.nickname,
            userInfo.kakao_account.email
          );

          localStorage.setItem('user', JSON.stringify(response));
          router.push('/chat');
        },
        fail: (error: any) => {
          console.error('Kakao login error:', error);
          alert('카카오 로그인에 실패했습니다.');
        },
      });
    } catch (error) {
      console.error('Kakao login error:', error);
      alert('카카오 로그인에 실패했습니다.');
    } finally {
      setIsLoading(false);
    }
  };

  const handleNaverLogin = () => {
    if (window.naver) {
      const naverLogin = new window.naver.LoginWithNaverId({
        clientId: process.env.NEXT_PUBLIC_NAVER_CLIENT_ID,
        callbackUrl: `${window.location.origin}/auth/naver/callback`,
        isPopup: false,
      });
      naverLogin.getLoginStatus((status: boolean) => {
        if (!status) {
          naverLogin.authorize();
        }
      });
    }
  };

  const handleGoogleLogin = async (credentialResponse: any) => {
    try {
      setIsLoading(true);
      
      // JWT 토큰 디코딩 (간단한 Base64 디코딩)
      if (credentialResponse.credential) {
        const parts = credentialResponse.credential.split('.');
        const payload = JSON.parse(atob(parts[1]));
        
        console.log('Google user info:', payload);
        
        const response = await authApi.socialLogin(
          'google',
          payload.sub, // Google 사용자 ID
          payload.name || 'Google User',
          payload.email
        );

        localStorage.setItem('user', JSON.stringify(response));
        router.push('/chat');
      } else {
        throw new Error('No credential received');
      }
    } catch (error) {
      console.error('Google login error:', error);
      alert('구글 로그인에 실패했습니다. 다시 시도해주세요.');
=======
import { useRouter, useSearchParams } from "next/navigation"
import { useState, useEffect } from "react"

export default function LoginPage() {
  const router = useRouter();
  const searchParams = useSearchParams();
  const [isLoading, setIsLoading] = useState(false);
  const [errorMessage, setErrorMessage] = useState('');

  useEffect(() => {
    const error = searchParams.get('error');
    const action = searchParams.get('action');
    
    if (error) {
      const errorMessages: Record<string, string> = {
        'oauth_failed': '소셜 로그인에 실패했습니다. 다시 시도해주세요.',
        'google_token_failed': '구글 로그인 인증에 실패했습니다.',
        'kakao_token_failed': '카카오 로그인 인증에 실패했습니다.',
        'naver_token_failed': '네이버 로그인 인증에 실패했습니다.',
        'kakao_userinfo_failed': '카카오 사용자 정보를 가져올 수 없습니다.',
        'naver_userinfo_failed': '네이버 사용자 정보를 가져올 수 없습니다.',
        'kakao_process_failed': '카카오 로그인 처리 중 오류가 발생했습니다.',
        'naver_process_failed': '네이버 로그인 처리 중 오류가 발생했습니다.',
        'google_process_failed': '구글 로그인 처리 중 오류가 발생했습니다.'
      };
      setErrorMessage(errorMessages[error] || '로그인 중 오류가 발생했습니다.');
      
      // 5초 후 에러 메시지 자동 숨김
      setTimeout(() => {
        setErrorMessage('');
      }, 5000);
    }
    
    // 로그인 후 회원가입 필요한 경우 메시지 표시
    if (action === 'signup_required') {
      setErrorMessage('계정을 찾을 수 없습니다. 회원가입을 진행해주세요.');
    }
  }, [searchParams]);

  const handleSocialLogin = async (provider: string) => {
    try {
      setIsLoading(true);
      setErrorMessage(''); // 기존 에러 메시지 클리어
      
      console.log(`🔍 ${provider} 소셜 로그인 시작`);
      
      // 백엔드에서 인증 URL 받아오기 (login 의도 표시)
      const apiUrl = `http://localhost:8080/auth/${provider}?intent=login`;
      console.log(`📡 API 호출: ${apiUrl}`);
      
      const response = await fetch(apiUrl, {
        method: 'GET',
        headers: {
          'Content-Type': 'application/json',
        },
      });
      
      console.log(`📊 응답 상태: ${response.status}`);
      
      if (!response.ok) {
        throw new Error(`HTTP ${response.status}: ${response.statusText}`);
      }
      
      const data = await response.json();
      console.log('📋 응답 데이터:', data);
      
      if (data.success && data.data?.auth_url) {
        console.log(`✅ ${provider} 인증 URL 생성 성공`);
        console.log(`🔗 리다이렉션: ${data.data.auth_url}`);
        
        // 소셜 로그인 페이지로 리다이렉션
        window.location.href = data.data.auth_url;
      } else {
        console.error('❌ 소셜 로그인 URL 생성 실패:', data.message || '알 수 없는 오류');
        setErrorMessage(data.message || `${provider} 로그인 URL 생성에 실패했습니다.`);
      }
    } catch (error) {
      console.error('❌ 소셜 로그인 오류:', error);
      
      // 에러 타입에 따른 메시지 설정
      let errorMessage = '소셜 로그인에 실패했습니다.';
      
      if (error instanceof TypeError && error.message.includes('fetch')) {
        errorMessage = '서버에 연결할 수 없습니다. 서버가 실행 중인지 확인해주세요.';
      } else if (error instanceof Error) {
        if (error.message.includes('404')) {
          errorMessage = 'API 엔드포인트를 찾을 수 없습니다.';
        } else if (error.message.includes('500')) {
          errorMessage = '서버 내부 오류가 발생했습니다.';
        } else {
          errorMessage = `오류: ${error.message}`;
        }
      }
      
      setErrorMessage(errorMessage);
>>>>>>> d2e8bae7
    } finally {
      setIsLoading(false);
    }
  };
<<<<<<< HEAD
=======

  const handleKakaoLogin = () => handleSocialLogin('kakao');
  const handleNaverLogin = () => handleSocialLogin('naver');
  const handleGoogleLogin = () => handleSocialLogin('google');
>>>>>>> d2e8bae7
  return (
    <>
      {/* Kakao SDK */}
      <Script
        src="https://developers.kakao.com/sdk/js/kakao.js"
        onLoad={handleKakaoLoad}
      />
      {/* Naver SDK */}
      <Script
        src="https://static.nid.naver.com/js/naveridlogin_js_sdk_2.0.2.js"
        onLoad={handleNaverLoad}
      />
    <div className="min-h-screen bg-gradient-to-br from-green-50 via-yellow-50 to-emerald-50">
      {/* Simple Navigation */}
      <nav className="px-6 py-4 bg-white/90 backdrop-blur-sm border-b border-gray-200">
        <div className="max-w-7xl mx-auto flex justify-between items-center">
          <Link href="/" className="flex items-center space-x-3">
            <Image
              src="/3D_고양이.png?height=32&width=32"
              alt="TinkerBell Logo"
              width={32}
              height={32}
              className="rounded-full"
            />
            <span className="text-xl font-bold text-gray-900">TinkerBell</span>
          </Link>
          <Link href="/signup" className="text-sm text-gray-600 hover:text-green-600 transition-colors">
            회원가입
          </Link>
        </div>
      </nav>

      {/* Login Section */}
      <div className="flex items-center justify-center min-h-[calc(100vh-80px)] px-6">
        <div className="w-full max-w-sm">
          <Card className="border-0 shadow-xl bg-white">
            <CardHeader className="text-center pb-6">
              <CardTitle className="text-2xl font-bold text-gray-900">로그인</CardTitle>
            </CardHeader>
            <CardContent className="space-y-4">
              {errorMessage && (
                <div className="bg-red-50 border border-red-200 text-red-700 px-4 py-3 rounded-md text-sm">
                  {errorMessage}
                </div>
              )}
              <Button
                variant="outline"
                className="w-full h-14 text-left justify-start space-x-4 hover:bg-yellow-50 border-yellow-200 bg-transparent transition-all duration-200"
                onClick={handleKakaoLogin}
                disabled={isLoading}
              >
                <div className="w-6 h-6 bg-yellow-400 rounded-full flex items-center justify-center">
                  <span className="text-sm font-bold text-black">K</span>
                </div>
                <span className="font-medium">Kakao로 로그인</span>
              </Button>

              <Button
                variant="outline"
                className="w-full h-14 text-left justify-start space-x-4 hover:bg-green-50 border-green-200 bg-transparent transition-all duration-200"
                onClick={handleNaverLogin}
                disabled={isLoading}
              >
                <div className="w-6 h-6 bg-green-500 rounded-full flex items-center justify-center">
                  <span className="text-sm font-bold text-white">N</span>
                </div>
                <span className="font-medium">Naver로 로그인</span>
              </Button>

<<<<<<< HEAD
              {/* 기본 Google OAuth 구현 */}
              {process.env.NEXT_PUBLIC_GOOGLE_CLIENT_ID ? (
                <GoogleOAuthProvider 
                  clientId={process.env.NEXT_PUBLIC_GOOGLE_CLIENT_ID}
                  onScriptLoadError={() => console.error('Google Script Load Error')}
                  onScriptLoadSuccess={() => console.log('Google Script Loaded Successfully')}
                >
                  <div className="w-full h-14 flex items-center space-x-4 border rounded-md px-4 hover:bg-red-50 border-red-200 transition-all duration-200">
                    <div className="w-6 h-6 bg-red-500 rounded-full flex items-center justify-center">
                      <span className="text-sm font-bold text-white">G</span>
                    </div>
                    <GoogleLogin
                      onSuccess={handleGoogleLogin}
                      onError={() => {
                        console.error('Google Login Failed');
                        alert('구글 로그인에 실패했습니다.');
                      }}
                      theme="outline"
                      size="large"
                      type="standard"
                      shape="rectangular"
                      text="signin_with"
                      useOneTap={false}
                      auto_select={false}
                    />
                  </div>
                </GoogleOAuthProvider>
              ) : (
                <div className="w-full h-14 flex items-center justify-center border rounded-md px-4 bg-gray-100 border-gray-300">
                  <span className="text-gray-500">구글 로그인 설정 오류</span>
=======
              <Button
                variant="outline"
                className="w-full h-14 text-left justify-start space-x-4 hover:bg-red-50 border-red-200 bg-transparent transition-all duration-200"
                onClick={handleGoogleLogin}
                disabled={isLoading}
              >
                <div className="w-6 h-6 bg-red-500 rounded-full flex items-center justify-center">
                  <span className="text-sm font-bold text-white">G</span>
>>>>>>> d2e8bae7
                </div>
              )}

              {/* 대안 Google Login 구현 (위 코드에서 403 오류 발생시 사용)
              <GoogleLoginButton 
                onSuccess={handleGoogleLogin}
                onError={() => alert('구글 로그인에 실패했습니다.')}
              />
              */}
            </CardContent>
          </Card>

          <div className="text-center mt-6">
            <p className="text-sm text-gray-600">
              계정이 없으신가요?{" "}
              <Link href="/signup" className="text-green-600 hover:underline font-medium">
                회원가입
              </Link>
            </p>
          </div>
        </div>
      </div>
    </div>
    </>
  )
}<|MERGE_RESOLUTION|>--- conflicted
+++ resolved
@@ -5,130 +5,6 @@
 import { authApi } from "@/app/api/auth"
 import Image from "next/image"
 import Link from "next/link"
-<<<<<<< HEAD
-import { useRouter } from "next/navigation"
-import { useState, useEffect } from "react"
-import { GoogleOAuthProvider, GoogleLogin } from '@react-oauth/google'
-import GoogleLoginButton from '@/components/GoogleLoginButton'
-import Script from 'next/script'
-
-type SdkLoadState = {
-  kakao: boolean;
-  naver: boolean;
-};
-
-
-declare global {
-  interface Window {
-    Kakao: any;
-    naver: any;
-  }
-}
-
-export default function LoginPage() {
-  // SDK 스크립트 로드 상태
-  const [sdkLoaded, setSdkLoaded] = useState<SdkLoadState>({
-    kakao: false,
-    naver: false
-  });
-
-  // SDK 스크립트 로드 완료 핸들러
-  const handleKakaoLoad = () => setSdkLoaded(prev => ({ ...prev, kakao: true }));
-  const handleNaverLoad = () => setSdkLoaded(prev => ({ ...prev, naver: true }));
-  const router = useRouter();
-  const [isLoading, setIsLoading] = useState(false);
-
-  useEffect(() => {
-    // Kakao SDK 초기화
-    if (window.Kakao && !window.Kakao.isInitialized()) {
-      window.Kakao.init(process.env.NEXT_PUBLIC_KAKAO_APP_KEY);
-    }
-
-    // 네이버 SDK 초기화
-    if (window.naver) {
-      const naverLogin = new window.naver.LoginWithNaverId({
-        clientId: process.env.NEXT_PUBLIC_NAVER_CLIENT_ID,
-        callbackUrl: `${window.location.origin}/auth/naver/callback`,
-        isPopup: false,
-      });
-      naverLogin.init();
-    }
-  }, []);
-
-  const handleKakaoLogin = async () => {
-    try {
-      setIsLoading(true);
-      const response = await window.Kakao.Auth.login({
-        success: async (authObj: any) => {
-          const userInfo = await window.Kakao.API.request({
-            url: '/v2/user/me',
-          });
-          
-          const response = await authApi.socialLogin(
-            'kakao',
-            userInfo.id.toString(),
-            userInfo.properties.nickname,
-            userInfo.kakao_account.email
-          );
-
-          localStorage.setItem('user', JSON.stringify(response));
-          router.push('/chat');
-        },
-        fail: (error: any) => {
-          console.error('Kakao login error:', error);
-          alert('카카오 로그인에 실패했습니다.');
-        },
-      });
-    } catch (error) {
-      console.error('Kakao login error:', error);
-      alert('카카오 로그인에 실패했습니다.');
-    } finally {
-      setIsLoading(false);
-    }
-  };
-
-  const handleNaverLogin = () => {
-    if (window.naver) {
-      const naverLogin = new window.naver.LoginWithNaverId({
-        clientId: process.env.NEXT_PUBLIC_NAVER_CLIENT_ID,
-        callbackUrl: `${window.location.origin}/auth/naver/callback`,
-        isPopup: false,
-      });
-      naverLogin.getLoginStatus((status: boolean) => {
-        if (!status) {
-          naverLogin.authorize();
-        }
-      });
-    }
-  };
-
-  const handleGoogleLogin = async (credentialResponse: any) => {
-    try {
-      setIsLoading(true);
-      
-      // JWT 토큰 디코딩 (간단한 Base64 디코딩)
-      if (credentialResponse.credential) {
-        const parts = credentialResponse.credential.split('.');
-        const payload = JSON.parse(atob(parts[1]));
-        
-        console.log('Google user info:', payload);
-        
-        const response = await authApi.socialLogin(
-          'google',
-          payload.sub, // Google 사용자 ID
-          payload.name || 'Google User',
-          payload.email
-        );
-
-        localStorage.setItem('user', JSON.stringify(response));
-        router.push('/chat');
-      } else {
-        throw new Error('No credential received');
-      }
-    } catch (error) {
-      console.error('Google login error:', error);
-      alert('구글 로그인에 실패했습니다. 다시 시도해주세요.');
-=======
 import { useRouter, useSearchParams } from "next/navigation"
 import { useState, useEffect } from "react"
 
@@ -224,30 +100,15 @@
       }
       
       setErrorMessage(errorMessage);
->>>>>>> d2e8bae7
     } finally {
       setIsLoading(false);
     }
   };
-<<<<<<< HEAD
-=======
 
   const handleKakaoLogin = () => handleSocialLogin('kakao');
   const handleNaverLogin = () => handleSocialLogin('naver');
   const handleGoogleLogin = () => handleSocialLogin('google');
->>>>>>> d2e8bae7
   return (
-    <>
-      {/* Kakao SDK */}
-      <Script
-        src="https://developers.kakao.com/sdk/js/kakao.js"
-        onLoad={handleKakaoLoad}
-      />
-      {/* Naver SDK */}
-      <Script
-        src="https://static.nid.naver.com/js/naveridlogin_js_sdk_2.0.2.js"
-        onLoad={handleNaverLoad}
-      />
     <div className="min-h-screen bg-gradient-to-br from-green-50 via-yellow-50 to-emerald-50">
       {/* Simple Navigation */}
       <nav className="px-6 py-4 bg-white/90 backdrop-blur-sm border-b border-gray-200">
@@ -305,38 +166,6 @@
                 <span className="font-medium">Naver로 로그인</span>
               </Button>
 
-<<<<<<< HEAD
-              {/* 기본 Google OAuth 구현 */}
-              {process.env.NEXT_PUBLIC_GOOGLE_CLIENT_ID ? (
-                <GoogleOAuthProvider 
-                  clientId={process.env.NEXT_PUBLIC_GOOGLE_CLIENT_ID}
-                  onScriptLoadError={() => console.error('Google Script Load Error')}
-                  onScriptLoadSuccess={() => console.log('Google Script Loaded Successfully')}
-                >
-                  <div className="w-full h-14 flex items-center space-x-4 border rounded-md px-4 hover:bg-red-50 border-red-200 transition-all duration-200">
-                    <div className="w-6 h-6 bg-red-500 rounded-full flex items-center justify-center">
-                      <span className="text-sm font-bold text-white">G</span>
-                    </div>
-                    <GoogleLogin
-                      onSuccess={handleGoogleLogin}
-                      onError={() => {
-                        console.error('Google Login Failed');
-                        alert('구글 로그인에 실패했습니다.');
-                      }}
-                      theme="outline"
-                      size="large"
-                      type="standard"
-                      shape="rectangular"
-                      text="signin_with"
-                      useOneTap={false}
-                      auto_select={false}
-                    />
-                  </div>
-                </GoogleOAuthProvider>
-              ) : (
-                <div className="w-full h-14 flex items-center justify-center border rounded-md px-4 bg-gray-100 border-gray-300">
-                  <span className="text-gray-500">구글 로그인 설정 오류</span>
-=======
               <Button
                 variant="outline"
                 className="w-full h-14 text-left justify-start space-x-4 hover:bg-red-50 border-red-200 bg-transparent transition-all duration-200"
@@ -345,16 +174,9 @@
               >
                 <div className="w-6 h-6 bg-red-500 rounded-full flex items-center justify-center">
                   <span className="text-sm font-bold text-white">G</span>
->>>>>>> d2e8bae7
                 </div>
-              )}
-
-              {/* 대안 Google Login 구현 (위 코드에서 403 오류 발생시 사용)
-              <GoogleLoginButton 
-                onSuccess={handleGoogleLogin}
-                onError={() => alert('구글 로그인에 실패했습니다.')}
-              />
-              */}
+                <span className="font-medium">Google로 로그인</span>
+              </Button>
             </CardContent>
           </Card>
 
@@ -369,6 +191,5 @@
         </div>
       </div>
     </div>
-    </>
   )
 }