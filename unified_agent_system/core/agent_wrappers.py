"""
각 에이전트를 래핑하여 통일된 인터페이스 제공
"""

import asyncio
import time
import logging
import httpx
from typing import Dict, Any, Optional
from abc import ABC, abstractmethod

from .models import AgentType, AgentResponse, UnifiedRequest
from .config import get_system_config

from shared_modules.database import get_connection
import shared_modules.queries as queries

logger = logging.getLogger(__name__)

def extract_template_keyword(text: str) -> str:
    """기존 키워드 매핑 함수 (그대로 사용)"""
    text_lower = text.lower()
    mapping = {
        "생일": "생일/기념일", 
        "기념일": "생일/기념일",
        "축하": "생일/기념일",
        "리뷰": "리뷰 요청", 
        "후기": "리뷰 요청",
        "평가": "리뷰 요청",
        "예약": "예약",
        "설문": "설문 요청",
        "감사": "구매 후 안내", 
        "출고": "구매 후 안내", 
        "배송": "구매 후 안내",
        "발송": "구매 후 안내",
        "재구매": "재구매 유도", 
        "재방문": "재방문",
        "다시": "재구매 유도",
        "VIP": "고객 맞춤 메시지", 
        "맞춤": "고객 맞춤 메시지",
        "특별": "고객 맞춤 메시지",
        "이벤트": "이벤트 안내", 
        "할인": "이벤트 안내", 
        "프로모션": "이벤트 안내",
        "세일": "이벤트 안내"
    }
    
    for keyword, category in mapping.items():
        if keyword in text_lower:
            return category
    return None

async def auto_save_templates_for_user(user_id: int, keyword_category: str) -> list:
    """키워드 카테고리에 맞는 템플릿을 자동 저장"""
    try:
        with get_connection() as db:
            # 해당 카테고리의 기본 템플릿들 조회 (user_id=3)
            default_templates = queries.get_templates_by_type(keyword_category)
            saved_templates = []
            
            for template in default_templates[:2]:  # 최대 2개만 자동 저장
                # 이미 사용자가 저장한 템플릿인지 확인
                existing = queries.get_templates_by_user(
                    db, user_id, 
                    template_type=template['template_type'],
                    channel_type=template['channel_type']
                )
                
                if not existing:  # 중복이 아니면 저장
                    new_template = queries.create_template_message(
                        db=db,
                        user_id=user_id,
                        template_type=template['template_type'],
                        channel_type=template['channel_type'],
                        title=f"{template['title']} (AI 추천)",
                        content=template['content'],
                        content_type=template.get('content_type')
                    )
                    
                    if new_template:
                        saved_templates.append({
                            'title': new_template.title,
                            'template_type': new_template.template_type
                        })
                        logger.info(f"✅ 자동 저장: {new_template.title} (user: {user_id})")
            
            return saved_templates
            
    except Exception as e:
        logger.error(f"❌ 템플릿 자동 저장 실패: {e}")
        return []


class BaseAgentWrapper(ABC):
    """에이전트 래퍼 기본 클래스"""
    
    def __init__(self, agent_type: AgentType):
        self.agent_type = agent_type
        self.config = get_system_config().agents[agent_type]
        self.client = httpx.AsyncClient(timeout=self.config.timeout)
    
    @abstractmethod
    async def process_request(self, request: UnifiedRequest) -> AgentResponse:
        """요청 처리 (각 에이전트별로 구현)"""
        pass
    
    async def _make_request(self, payload: Dict[str, Any]) -> Dict[str, Any]:
        """HTTP 요청 실행"""
        try:
            response = await self.client.post(
                self.config.endpoint,
                json=payload,
                headers={"Content-Type": "application/json"}
            )
            response.raise_for_status()
            result = response.json()
            
            # create_success_response로 래핑된 응답인 경우 data 부분만 추출
            if isinstance(result, dict) and "success" in result and "data" in result:
                if result.get("success"):
                    return result["data"]
                else:
                    # 에러 응답인 경우
                    error_msg = result.get("error", "알 수 없는 오류")
                    raise Exception(f"Agent error: {error_msg}")
            
            # 직접 응답인 경우 그대로 반환
            return result
            
        except httpx.TimeoutException:
            logger.error(f"{self.agent_type} 타임아웃")
            raise Exception(f"{self.agent_type} 응답 시간 초과")
        except httpx.HTTPStatusError as e:
            logger.error(f"{self.agent_type} HTTP 오류: {e.response.status_code}")
            raise Exception(f"{self.agent_type} 서비스 오류: {e.response.status_code}")
        except Exception as e:
            logger.error(f"{self.agent_type} 요청 실패: {e}")
            raise Exception(f"{self.agent_type} 서비스 연결 실패")
    
    async def health_check(self) -> bool:
        """에이전트 상태 확인"""
        try:
            # 다양한 health endpoint 패턴 지원
            health_url = self.config.endpoint
            if "/agent/query" in health_url:
                health_url = health_url.replace("/agent/query", "/health")
            elif "/query" in health_url:
                health_url = health_url.replace("/query", "/health")
            else:
                # 기본 health endpoint 추가
                health_url = health_url.rstrip('/') + "/health"
            
            response = await self.client.get(health_url, timeout=5)
            return response.status_code == 200
        except Exception:
            return False
    
    async def close(self):
        """리소스 정리"""
        await self.client.aclose()


class BusinessPlanningAgentWrapper(BaseAgentWrapper):
    """비즈니스 플래닝 에이전트 래퍼"""
    
    def __init__(self):
        super().__init__(AgentType.BUSINESS_PLANNING)
    
    async def process_request(self, request: UnifiedRequest) -> AgentResponse:
        start_time = time.time()
        
        try:
            # 비즈니스 플래닝 에이전트 API 형식에 맞게 변환
            payload = {
                "user_id": request.user_id,
                "conversation_id": request.conversation_id,
                "message": request.message,
                "persona": "common"  # 기본 페르소나 설정
            }
            
            result = await self._make_request(payload)
            
            processing_time = time.time() - start_time
            
            return AgentResponse(
                agent_type=self.agent_type,
                response=result.get("response") or result.get("answer", "응답을 받지 못했습니다."),
                confidence=0.85,  # 기본값
                sources=result.get("sources", ""),
                metadata={
                    "topics": result.get("topics", []),
                    "type": result.get("type", "general"),
                    "title": result.get("title", ""),
                    "content": result.get("content", "")
                },
                processing_time=processing_time
            )
            
        except Exception as e:
            logger.error(f"비즈니스 플래닝 에이전트 처리 실패: {e}")
            return AgentResponse(
                agent_type=self.agent_type,
                response=f"비즈니스 플래닝 서비스에 일시적인 문제가 발생했습니다: {str(e)}",
                confidence=0.0,
                processing_time=time.time() - start_time
            )


class CustomerServiceAgentWrapper(BaseAgentWrapper):
    """고객 서비스 에이전트 래퍼"""
    
    def __init__(self):
        super().__init__(AgentType.CUSTOMER_SERVICE)
    
    async def process_request(self, request: UnifiedRequest) -> AgentResponse:
        start_time = time.time()
        
        try:
            # 🆕 키워드 감지 및 자동 저장
            keyword_category = extract_template_keyword(request.message)
            saved_templates = []
            
            # 고객 서비스 관련 키워드만 처리
            cs_keywords = ["리뷰 요청", "구매 후 안내", "예약", "설문 요청", "고객 맞춤 메시지"]
            if keyword_category and keyword_category in cs_keywords:
                logger.info(f"🔍 CS 키워드 감지: {keyword_category} (user: {request.user_id})")
                saved_templates = await auto_save_templates_for_user(request.user_id, keyword_category)
            
            # 고객 서비스 에이전트 API 형식에 맞게 변환
            payload = {
                "user_id": request.user_id,
                "conversation_id": request.conversation_id,
                "message": request.message,
                "persona": "common"  # 기본 페르소나 설정
            }
            
            result = await self._make_request(payload)
            processing_time = time.time() - start_time
            
            # 🆕 응답에 자동 저장 정보 추가
            response_text = result.get("answer", "응답을 받지 못했습니다.")
            
            if saved_templates:
                template_info = "\n\n💾 **관련 템플릿 저장됨**:\n"
                for template in saved_templates:
                    template_info += f"• {template['title']}\n"
                template_info += "\n📋 마이페이지에서 확인하고 수정하세요!"
                response_text += template_info
            
            return AgentResponse(
                agent_type=self.agent_type,
<<<<<<< HEAD
                response=response_text,  # ✅ 수정된 응답 사용
=======
                response=result.get("answer") or result.get("response", "응답을 받지 못했습니다."),
>>>>>>> d2e8bae7
                confidence=0.85,
                sources="",  # 고객 서비스 에이전트는 sources를 따로 반환하지 않음
                metadata={
                    "topics": result.get("topics", []),
                    "history": result.get("history", []),
                    # 🆕 자동 저장 정보 추가
                    "auto_saved_templates": saved_templates,
                    "keyword_category": keyword_category
                },
                processing_time=processing_time
            )
            
        except Exception as e:
            logger.error(f"고객 서비스 에이전트 처리 실패: {e}")
            return AgentResponse(
                agent_type=self.agent_type,
                response=f"고객 서비스에 일시적인 문제가 발생했습니다: {str(e)}",
                confidence=0.0,
                processing_time=time.time() - start_time
            )


class MarketingAgentWrapper(BaseAgentWrapper):
    """마케팅 에이전트 래퍼"""
    
    def __init__(self):
        super().__init__(AgentType.MARKETING)
    
    async def process_request(self, request: UnifiedRequest) -> AgentResponse:
        start_time = time.time()
        
        try:
            # 🆕 키워드 감지 및 자동 저장
            keyword_category = extract_template_keyword(request.message)
            saved_templates = []
            
            if keyword_category:
                logger.info(f"🔍 키워드 감지: {keyword_category} (user: {request.user_id})")
                saved_templates = await auto_save_templates_for_user(request.user_id, keyword_category)
            
            # 마케팅 에이전트 API 형식에 맞게 변환
            payload = {
                "user_id": request.user_id,
                "conversation_id": request.conversation_id,
                "message": request.message,
                "persona": "common"  # 기본 페르소나 설정
            }
            
            result = await self._make_request(payload)
            processing_time = time.time() - start_time

            # 🆕 응답에 자동 저장 정보 추가
            response_text = result.get("answer", "응답을 받지 못했습니다.")
            
            if saved_templates:
                template_info = "\n\n💾 **템플릿 자동 저장 완료**:\n"
                for template in saved_templates:
                    template_info += f"• {template['title']}\n"
                template_info += "\n📋 마이페이지 > 내 템플릿에서 확인하고 수정하세요!"
                response_text += template_info
            
            return AgentResponse(
                agent_type=self.agent_type,
<<<<<<< HEAD
                response=response_text,  # ✅ 수정된 응답 텍스트 사용
=======
                response=result.get("answer") or result.get("response", "응답을 받지 못했습니다."),
>>>>>>> d2e8bae7
                confidence=0.85,
                sources=result.get("sources", ""),
                metadata={
                    "topics": result.get("topics", []),
                    "conversation_id": result.get("conversation_id"),
                    "templates": result.get("templates", []),
                    "debug_info": result.get("debug_info", {}),
                    # 🆕 자동 저장 정보 추가
                    "auto_saved_templates": saved_templates,
                    "keyword_category": keyword_category
                },
                processing_time=processing_time
            )
            
        except Exception as e:
            logger.error(f"마케팅 에이전트 처리 실패: {e}")
            return AgentResponse(
                agent_type=self.agent_type,
                response=f"마케팅 서비스에 일시적인 문제가 발생했습니다: {str(e)}",
                confidence=0.0,
                processing_time=time.time() - start_time
            )


class MentalHealthAgentWrapper(BaseAgentWrapper):
    """멘탈 헬스 에이전트 래퍼"""
    
    def __init__(self):
        super().__init__(AgentType.MENTAL_HEALTH)
    
    async def process_request(self, request: UnifiedRequest) -> AgentResponse:
        start_time = time.time()
        
        try:
            # 멘탈 헬스 에이전트 API 형식에 맞게 변환
            payload = {
                "user_id": request.user_id,
                "conversation_id": request.conversation_id,
                "message": request.message,
                "persona": "common"  # 기본 페르소나 설정
            }
            
            result = await self._make_request(payload)
            
            processing_time = time.time() - start_time
            
            return AgentResponse(
                agent_type=self.agent_type,
                response=result.get("response") or result.get("answer", "응답을 받지 못했습니다."),
                confidence=0.9,  # 멘탈 헬스는 높은 신뢰도
                sources="",
                metadata={
                    "emotion": result.get("emotion", "중립"),
                    "phq9_score": result.get("phq9_score"),
                    "phq9_level": result.get("phq9_level"),
                    "suggestions": result.get("suggestions", [])
                },
                processing_time=processing_time
            )
            
        except Exception as e:
            logger.error(f"멘탈 헬스 에이전트 처리 실패: {e}")
            return AgentResponse(
                agent_type=self.agent_type,
                response=f"멘탈 헬스 서비스에 일시적인 문제가 발생했습니다: {str(e)}",
                confidence=0.0,
                processing_time=time.time() - start_time
            )


class TaskAutomationAgentWrapper(BaseAgentWrapper):
    """업무 자동화 에이전트 래퍼"""
    
    def __init__(self):
        super().__init__(AgentType.TASK_AUTOMATION)
    
    async def process_request(self, request: UnifiedRequest) -> AgentResponse:
        start_time = time.time()
        
        try:
            # 🆕 키워드 감지 및 자동 저장
            keyword_category = extract_template_keyword(request.message)
            saved_templates = []
            
            # 업무 자동화 관련 키워드만 처리
            automation_keywords = ["예약", "발송", "출고", "배송", "재구매 유도", "이벤트 안내"]
            if keyword_category and keyword_category in automation_keywords:
                logger.info(f"🔍 자동화 키워드 감지: {keyword_category} (user: {request.user_id})")
                saved_templates = await auto_save_templates_for_user(request.user_id, keyword_category)
            
            # 업무 자동화 에이전트 API 형식에 맞게 변환
            payload = {
                "user_id": request.user_id,
                "conversation_id": request.conversation_id,
                "message": request.message,
                "persona": "common"  # 기본 페르소나 설정
            }
            
            result = await self._make_request(payload)
            processing_time = time.time() - start_time
            
            # 🆕 응답에 자동 저장 정보 추가
            response_text = result.get("response", "응답을 받지 못했습니다.")
            
            if saved_templates:
                template_info = "\n\n💾 **자동화 템플릿 저장됨**:\n"
                for template in saved_templates:
                    template_info += f"• {template['title']}\n"
                template_info += "\n📋 마이페이지에서 확인하고 자동화에 활용하세요!"
                response_text += template_info
            
            return AgentResponse(
                agent_type=self.agent_type,
<<<<<<< HEAD
                response=response_text,  # ✅ 수정된 응답 사용
=======
                response=result.get("response") or result.get("answer", "응답을 받지 못했습니다."),
>>>>>>> d2e8bae7
                confidence=0.85,
                sources="",
                metadata={
                    "status": result.get("status", "success"),
                    "intent": result.get("intent", "general_inquiry"),
                    "urgency": result.get("urgency", "medium"),
                    "actions": result.get("actions", []),
                    "automation_created": result.get("automation_created", False),
                    # 🆕 자동 저장 정보 추가
                    "auto_saved_templates": saved_templates,
                    "keyword_category": keyword_category
                },
                processing_time=processing_time
            )
            
        except Exception as e:
            logger.error(f"업무 자동화 에이전트 처리 실패: {e}")
            return AgentResponse(
                agent_type=self.agent_type,
                response=f"업무 자동화 서비스에 일시적인 문제가 발생했습니다: {str(e)}",
                confidence=0.0,
                processing_time=time.time() - start_time
            )


class AgentManager:
    """에이전트들을 관리하는 매니저 클래스"""
    
    def __init__(self):
        self.agents = {
            AgentType.BUSINESS_PLANNING: BusinessPlanningAgentWrapper(),
            AgentType.CUSTOMER_SERVICE: CustomerServiceAgentWrapper(),
            AgentType.MARKETING: MarketingAgentWrapper(),
            AgentType.MENTAL_HEALTH: MentalHealthAgentWrapper(),
            AgentType.TASK_AUTOMATION: TaskAutomationAgentWrapper()
        }
    
    async def process_request(self, agent_type: AgentType, request: UnifiedRequest) -> AgentResponse:
        """지정된 에이전트로 요청 처리"""
        if agent_type not in self.agents:
            raise ValueError(f"지원하지 않는 에이전트 타입: {agent_type}")
        
        agent = self.agents[agent_type]
        
        if not agent.config.enabled:
            raise Exception(f"{agent_type} 에이전트가 비활성화 상태입니다")
        
        return await agent.process_request(request)
    
    async def process_multiple_requests(self, agent_types: list, request: UnifiedRequest) -> Dict[AgentType, AgentResponse]:
        """여러 에이전트로 동시 요청 처리"""
        tasks = []
        valid_agents = []
        
        for agent_type in agent_types:
            if agent_type in self.agents and self.agents[agent_type].config.enabled:
                tasks.append(self.process_request(agent_type, request))
                valid_agents.append(agent_type)
        
        if not tasks:
            raise Exception("활성화된 에이전트가 없습니다")
        
        results = await asyncio.gather(*tasks, return_exceptions=True)
        
        response_dict = {}
        for i, result in enumerate(results):
            agent_type = valid_agents[i]
            if isinstance(result, Exception):
                logger.error(f"{agent_type} 처리 실패: {result}")
                response_dict[agent_type] = AgentResponse(
                    agent_type=agent_type,
                    response=f"서비스 오류: {str(result)}",
                    confidence=0.0,
                    processing_time=0.0
                )
            else:
                response_dict[agent_type] = result
        
        return response_dict
    
    async def health_check_all(self) -> Dict[AgentType, bool]:
        """모든 에이전트 상태 확인"""
        tasks = []
        agent_types = []
        
        for agent_type, agent in self.agents.items():
            tasks.append(agent.health_check())
            agent_types.append(agent_type)
        
        results = await asyncio.gather(*tasks, return_exceptions=True)
        
        health_status = {}
        for i, result in enumerate(results):
            agent_type = agent_types[i]
            health_status[agent_type] = result if isinstance(result, bool) else False
        
        return health_status
    
    async def close_all(self):
        """모든 에이전트 리소스 정리"""
        tasks = [agent.close() for agent in self.agents.values()]
        await asyncio.gather(*tasks, return_exceptions=True)<|MERGE_RESOLUTION|>--- conflicted
+++ resolved
@@ -249,11 +249,7 @@
             
             return AgentResponse(
                 agent_type=self.agent_type,
-<<<<<<< HEAD
-                response=response_text,  # ✅ 수정된 응답 사용
-=======
                 response=result.get("answer") or result.get("response", "응답을 받지 못했습니다."),
->>>>>>> d2e8bae7
                 confidence=0.85,
                 sources="",  # 고객 서비스 에이전트는 sources를 따로 반환하지 않음
                 metadata={
@@ -317,11 +313,7 @@
             
             return AgentResponse(
                 agent_type=self.agent_type,
-<<<<<<< HEAD
-                response=response_text,  # ✅ 수정된 응답 텍스트 사용
-=======
                 response=result.get("answer") or result.get("response", "응답을 받지 못했습니다."),
->>>>>>> d2e8bae7
                 confidence=0.85,
                 sources=result.get("sources", ""),
                 metadata={
@@ -435,11 +427,7 @@
             
             return AgentResponse(
                 agent_type=self.agent_type,
-<<<<<<< HEAD
-                response=response_text,  # ✅ 수정된 응답 사용
-=======
                 response=result.get("response") or result.get("answer", "응답을 받지 못했습니다."),
->>>>>>> d2e8bae7
                 confidence=0.85,
                 sources="",
                 metadata={
