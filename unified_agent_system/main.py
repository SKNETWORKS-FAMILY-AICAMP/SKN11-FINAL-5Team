--- conflicted
+++ resolved
@@ -1315,40 +1315,6 @@
 
 # ===== 대화 관리 API =====
 
-<<<<<<< HEAD
-# @app.get("/conversations/{user_id}")
-# async def get_user_conversations(user_id: int):
-#     """사용자의 대화 세션 목록 조회"""
-#     try:
-#         with get_session_context() as db:
-#             from shared_modules.queries import get_user_conversations as get_conversations_query
-#             conversations = get_conversations_query(db, user_id, visible_only=True)
-            
-#             conversation_list = []
-#             for conv in conversations:
-#                 conversation_list.append({
-#                     "conversation_id": conv.conversation_id,
-#                     "started_at": conv.started_at.isoformat() if conv.started_at else None,
-#                     "ended_at": conv.ended_at.isoformat() if conv.ended_at else None
-#                 })
-            
-#             return create_success_response(data=conversation_list)
-            
-#     except Exception as e:
-#         logger.error(f"대화 목록 조회 실패: {e}")
-#         raise HTTPException(status_code=500, detail=str(e))
-
-# @app.get("/conversations/{conversation_id}/messages")
-# async def get_conversation_messages(conversation_id: int, limit: int = 50):
-#     """대화의 메시지 목록 조회"""
-#     try:
-#         history = await get_conversation_history(conversation_id, limit)
-#         return create_success_response(data=history)
-        
-#     except Exception as e:
-#         logger.error(f"메시지 목록 조회 실패: {e}")
-#         raise HTTPException(status_code=500, detail=str(e))
-=======
 @app.get("/conversations/{conversation_id}/messages")
 async def get_conversation_messages(conversation_id: int, limit: int = 50):
     """대화의 메시지 목록 조회"""
@@ -1359,7 +1325,6 @@
     except Exception as e:
         logger.error(f"메시지 목록 조회 실패: {e}")
         raise HTTPException(status_code=500, detail=str(e))
->>>>>>> d2e8bae7
 
 # ===== 시스템 관리 API ===== 
 
