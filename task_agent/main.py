"""
TinkerBell 업무지원 에이전트 v5 - 메인 애플리케이션
리팩토링된 FastAPI 애플리케이션
"""

import sys
import os
from datetime import datetime
from typing import Dict, List, Any, Optional
import logging
from contextlib import asynccontextmanager
import httpx

# 텔레메트리 비활성화
os.environ['ANONYMIZED_TELEMETRY'] = 'False'
os.environ['CHROMA_TELEMETRY'] = 'False' 
os.environ['DO_NOT_TRACK'] = '1'

<<<<<<< HEAD
from fastapi import FastAPI, HTTPException, Depends, Query, BackgroundTasks, Request
from fastapi.middleware.cors import CORSMiddleware
from fastapi.responses import JSONResponse

# 로컬 모델 import
from models import (
    UserQuery, AutomationRequest, EmailRequest, 
    InstagramPostRequest, EventCreate, EventResponse, 
    CalendarListResponse, QuickEventCreate
)
=======
import uuid
import httpx
from fastapi import Request  # 추가
from fastapi.encoders import jsonable_encoder
# Add these imports if not already present
from datetime import datetime, timedelta
from typing import Dict, List, Any, Optional
import logging
from fastapi import FastAPI, HTTPException, Depends, Query, Path
from fastapi.middleware.cors import CORSMiddleware
from fastapi.responses import JSONResponse
from contextlib import asynccontextmanager
import logging
from models import (UserQuery, AutomationRequest, EmailRequest, 
                    InstagramPostRequest, EventCreate, EventUpdate, EventResponse, AiContentSaveRequest,
                    CalendarListResponse, QuickEventCreate, BaseContentRequest,  ManualContentRequest, GenerateContentRequest)
from utils import TaskAgentLogger, TaskAgentResponseFormatter
from agent import TaskAgent
from config import config
from pydantic import BaseModel

from automation_task.email_service import get_email_service
from automation_task.instagram_service import InstagramPostingService
from shared_modules.queries import create_automation_task 

from fastapi import APIRouter, Depends, HTTPException, Query
from sqlalchemy.orm import Session
from shared_modules.database import get_db_dependency as get_db
from models import AutomationTask  # 자동화 테이블
from sqlalchemy import text 

from fastapi import APIRouter
router = APIRouter()
>>>>>>> 373bad6c

# 공통 모듈 import
sys.path.append(os.path.join(os.path.dirname(__file__), ".."))
try:
    from shared_modules import (
        create_success_response, 
        create_error_response,
        create_task_response
    )
    from shared_modules.logging_utils import setup_logging
except ImportError:
    # 공통 모듈이 없는 경우 기본 함수들 정의
    def create_success_response(data, message="Success"):
        return {"success": True, "data": data, "message": message}
    
    def create_error_response(message, error_code="ERROR"):
        return {"success": False, "error": message, "error_code": error_code}
        
    def create_task_response(**kwargs):
        return kwargs
    
    def setup_logging(name, log_file=None):
        return logging.getLogger(name)

# 서비스 레이어 import
from services.task_agent_service import TaskAgentService
from services.automation_service import AutomationService  
from automation_task.email_service import EmailService
from automation_task.instagram_service import InstagramPostingService
from automation_task.google_calendar_service import GoogleCalendarService

# 설정 및 의존성
from config import config
from dependencies import get_services

# 로깅 설정
logger = setup_logging("task", log_file="logs/task.log")

# 글로벌 서비스 컨테이너
services = None

@asynccontextmanager
async def lifespan(app: FastAPI):
    """애플리케이션 생명주기 관리"""
    global services
    
    # 시작
    logger.info("TinkerBell 업무지원 에이전트 v5 시작")
    
    # 환경 설정 검증
    validation = config.validate()
    if not validation["is_valid"]:
        logger.error(f"환경 설정 오류: {validation['issues']}")
        raise RuntimeError("환경 설정이 올바르지 않습니다.")
    
    # 서비스 컨테이너 초기화
    try:
        services = await get_services()
        logger.info("서비스 컨테이너 초기화 완료")
    except Exception as e:
        logger.error(f"서비스 초기화 실패: {e}")
        raise RuntimeError("서비스 초기화 실패")
    
    yield
    
    # 종료
    logger.info("TinkerBell 업무지원 에이전트 v5 종료")
    if services:
        await services.cleanup()

# FastAPI 앱 생성
app = FastAPI(
    title="TinkerBell 업무지원 에이전트 v5",
    description="리팩토링된 AI 기반 업무지원 시스템",
    version="5.0.0",
    lifespan=lifespan
)

# CORS 설정
app.add_middleware(
    CORSMiddleware,
    allow_origins=["*"],
    allow_credentials=True,
    allow_methods=["*"],
    allow_headers=["*"],
)

# ===== 의존성 주입 =====

def get_task_agent_service() -> TaskAgentService:
    """TaskAgentService 의존성"""
    if not services:
        raise HTTPException(status_code=503, detail="서비스가 초기화되지 않았습니다.")
    return services.task_agent_service

def get_automation_service() -> AutomationService:
    """AutomationService 의존성"""
    if not services:
        raise HTTPException(status_code=503, detail="서비스가 초기화되지 않았습니다.")
    return services.automation_service

def get_email_service() -> EmailService:
    """EmailService 의존성"""
    if not services:
        raise HTTPException(status_code=503, detail="서비스가 초기화되지 않았습니다.")
    return services.email_service

def get_calendar_service() -> GoogleCalendarService:
    """CalendarService 의존성"""
    if not services:
        raise HTTPException(status_code=503, detail="서비스가 초기화되지 않았습니다.")
    return services.calendar_service

def get_instagram_service() -> InstagramPostingService:
    """InstagramService 의존성"""
    if not services:
        raise HTTPException(status_code=503, detail="서비스가 초기화되지 않았습니다.")
    return services.instagram_service

# ===== 핵심 API 엔드포인트 =====

@app.post("/agent/query")
async def process_user_query(
    query: UserQuery,
    task_service: TaskAgentService = Depends(get_task_agent_service)
):
    """사용자 쿼리 처리 - 자동화 업무 등록 포함"""
    try:
        # 쿼리 처리 및 자동화 작업 등록
        response = await task_service.process_query(query)
        
        # 표준 응답 형식으로 변환
        response_data = create_task_response(
            conversation_id=response.conversation_id,
            answer=response.response,
            topics=[response.metadata.get('intent', 'general_inquiry')],
            sources=response.sources or "",
            intent=response.metadata.get('intent', 'general_inquiry'),
            urgency=getattr(response, 'urgency', 'medium'),
            actions=response.metadata.get('actions', []),
            automation_created=response.metadata.get('automation_created', False)
        )
        
        return create_success_response(response_data)
        
    except Exception as e:
        logger.error(f"쿼리 처리 실패: {e}")
        raise HTTPException(status_code=500, detail=str(e))

@app.post("/automation/task")
async def create_automation_task(
    request: AutomationRequest,
    automation_service: AutomationService = Depends(get_automation_service)
):
    """자동화 작업 직접 생성"""
    try:
        response = await automation_service.create_task(request)
        return create_success_response(response.dict())
    except Exception as e:
        logger.error(f"자동화 작업 생성 실패: {e}")
        raise HTTPException(status_code=500, detail=str(e))

@app.get("/automation/task/{task_id}")
async def get_automation_task_status(
    task_id: int,
    automation_service: AutomationService = Depends(get_automation_service)
):
    """자동화 작업 상태 조회"""
    try:
        status = await automation_service.get_task_status(task_id)
        return create_success_response(status)
    except Exception as e:
        logger.error(f"자동화 작업 상태 조회 실패: {e}")
        raise HTTPException(status_code=500, detail=str(e))

@app.delete("/automation/task/{task_id}")
async def cancel_automation_task(
    task_id: int,
    automation_service: AutomationService = Depends(get_automation_service)
):
    """자동화 작업 취소"""
    try:
        result = await automation_service.cancel_task(task_id)
        if result:
            return create_success_response({"message": "작업이 취소되었습니다."})
        else:
            raise HTTPException(status_code=404, detail="작업을 찾을 수 없습니다.")
    except Exception as e:
        logger.error(f"자동화 작업 취소 실패: {e}")
        raise HTTPException(status_code=500, detail=str(e))

@app.get("/automation/tasks")
async def get_user_automation_tasks(
    user_id: int = Query(..., description="사용자 ID"),
    status: Optional[str] = Query(None, description="작업 상태 필터"),
    limit: int = Query(50, ge=1, le=100, description="최대 조회 수"),
    automation_service: AutomationService = Depends(get_automation_service)
):
    """사용자 자동화 작업 목록 조회"""
    try:
        tasks = await automation_service.get_user_tasks(user_id, status, limit)
        return create_success_response({"tasks": tasks, "count": len(tasks)})
    except Exception as e:
        logger.error(f"사용자 자동화 작업 조회 실패: {e}")
        raise HTTPException(status_code=500, detail=str(e))

# ===== 이메일 API =====

@app.post("/email/send")
async def send_email(
    req: EmailRequest,
    email_service: EmailService = Depends(get_email_service)
):
    """이메일 발송"""
    try:
        result = await email_service.send_email(req.dict())
        if not result.get("success", False):
            raise HTTPException(status_code=400, detail=result.get("error", "이메일 발송 실패"))
        return create_success_response(result)
    except Exception as e:
        logger.error(f"이메일 발송 실패: {e}")
        raise HTTPException(status_code=500, detail=str(e))

# ===== 시스템 API =====

@app.get("/health")
async def health_check():
    """헬스 체크"""
    try:
        if services:
            status = await services.get_health_status()
            return create_success_response(status, "시스템 상태 정상")
        else:
            return create_error_response("서비스가 초기화되지 않았습니다.", "SERVICE_NOT_INITIALIZED")
    except Exception as e:
        logger.error(f"헬스 체크 실패: {e}")
        return create_error_response(str(e), "HEALTH_CHECK_ERROR")

@app.get("/status")
async def get_system_status():
    """시스템 상태 조회"""
    try:
        base_status = {
            "service": "TinkerBell Task Agent v5",
            "version": "5.0.0",
            "timestamp": datetime.now().isoformat(),
            "environment": {
                "openai_configured": bool(config.OPENAI_API_KEY),
                "google_configured": bool(config.GOOGLE_API_KEY),
                "mysql_configured": bool(config.MYSQL_URL),
                "chroma_configured": bool(config.CHROMA_PERSIST_DIR)
            },
            "config_validation": config.validate()
        }
        
        if services:
            service_status = await services.get_detailed_status()
            base_status.update(service_status)
            base_status["status"] = "healthy"
        else:
            base_status["status"] = "error"
            base_status["message"] = "서비스가 초기화되지 않았습니다."
        
        return base_status
        
    except Exception as e:
        logger.error(f"시스템 상태 조회 실패: {e}")
        return {
            "service": "TinkerBell Task Agent v5",
            "status": "error",
            "error": str(e),
            "timestamp": datetime.now().isoformat()
        }

# ==== Email & Instagram API ====

@app.post("/email/send")
async def send_email(req: EmailRequest):
    email_service = get_email_service()
    result = await email_service.send_email(
        to_emails=req.to_emails,
        subject=req.subject,
        body=req.body,
        html_body=req.html_body,
        attachments=req.attachments,
        cc_emails=req.cc_emails,
        bcc_emails=req.bcc_emails,
        from_email=req.from_email,
        from_name=req.from_name,
        service=req.service,
    )
    if not result.get("success", False):
        raise HTTPException(status_code=400, detail=result.get("error", "이메일 발송 실패"))
    return result


<<<<<<< HEAD
=======
# 관리자 템플릿 조회
@app.get("/api/email/templates")
def get_email_templates(user_id: int = Query(...), db: Session = Depends(get_db)):
    try:
        rows = db.execute(
            text("""
                SELECT * FROM template_message
                WHERE user_id = :user_id OR user_id = 3
                ORDER BY created_at DESC
            """),
            {"user_id": user_id}
        ).fetchall()

        templates = [dict(row._mapping) for row in rows]
        return {"success": True, "templates": templates}
    except Exception as e:
        return {"success": False, "error": str(e)}

class EmailTemplateCreateRequest(BaseModel):
    user_id: int
    title: str
    content: str
    template_type: str  # 예: "user_made"
    channel_type: Optional[str] = "email"
    content_type: Optional[str] = "default"

@app.post("/api/email/templates")
def create_email_template(req: EmailTemplateCreateRequest, db: Session = Depends(get_db)):
    try:
        db.execute(
            text("""  # ← 이 부분 감싸기!
                INSERT INTO template_message 
                (user_id, title, content, template_type, channel_type, content_type, created_at)
                VALUES (:user_id, :title, :content, :template_type, :channel_type, :content_type, NOW())
            """),
            {
                "user_id": req.user_id,
                "title": req.title,
                "content": req.content,
                "template_type": req.template_type,
                "channel_type": req.channel_type,
                "content_type": req.content_type,
            }
        )
        db.commit()
        return {"success": True}
    except Exception as e:
        db.rollback()
        return {"success": False, "error": str(e)}

# ===== Instagram OAuth 인증 API =====
agent = None
instagram_service = InstagramPostingService()  

@app.get("/instagram/auth")
async def get_instagram_auth_url():
    """Instagram OAuth 인증 URL 생성"""
    try:
        auth_url = instagram_service.get_instagram_auth_url()
        return create_success_response({
            "auth_url": auth_url,
            "message": "이 URL로 이동하여 Instagram 계정을 연결하세요."
        })
    except Exception as e:
        logger.error(f"Instagram 인증 URL 생성 실패: {str(e)}")
        return create_error_response(
            f"Instagram 인증 URL 생성에 실패했습니다: {str(e)}",
            "INSTAGRAM_AUTH_URL_ERROR"
        )

@app.get("/instagram/auth/callback")
async def instagram_callback(
    code: str = Query(..., description="Instagram에서 받은 인증 코드"),
    state: Optional[str] = Query(None, description="CSRF 보호용 state 파라미터")
):
    """Instagram OAuth 콜백 처리 및 토큰 발급"""
    try:
        # 인증 코드로 토큰 발급
        token_data = await instagram_service.get_access_token(code, state)
        
        logger.info(f"Instagram 토큰 발급 성공: 사용자 {token_data['user_id']}")
        
        return create_success_response({
            "access_token": token_data["access_token"],
            "user_id": token_data["user_id"],
            "token_type": token_data["token_type"],
            "expires_in": token_data["expires_in"],
            "message": "Instagram 계정이 성공적으로 연결되었습니다."
        })
        
    except HTTPException:
        raise
    except Exception as e:
        logger.error(f"Instagram 콜백 처리 실패: {str(e)}")
        return create_error_response(
            f"Instagram 인증 처리 중 오류가 발생했습니다: {str(e)}",
            "INSTAGRAM_CALLBACK_ERROR"
        )

@app.post("/instagram/tokens/refresh")
async def refresh_instagram_token(
    user_id: str = Query(..., description="사용자 ID")
):
    """Instagram 토큰 갱신"""
    try:
        # 현재 토큰 로드
        token_data = await instagram_service.load_tokens(user_id)
        if not token_data:
            return create_error_response(
                "저장된 토큰을 찾을 수 없습니다.",
                "TOKEN_NOT_FOUND"
            )
        
        # 토큰 갱신
        refreshed_data = await instagram_service.refresh_long_lived_token(
            token_data["access_token"]
        )
        
        # 갱신된 토큰 저장
        await instagram_service.save_tokens(user_id, refreshed_data)
        
        return create_success_response({
            "message": "Instagram 토큰이 성공적으로 갱신되었습니다.",
            "expires_in": refreshed_data["expires_in"],
            "user_id": user_id
        })
        
    except Exception as e:
        logger.error(f"Instagram 토큰 갱신 실패: {str(e)}")
        return create_error_response(
            f"Instagram 토큰 갱신 중 오류가 발생했습니다: {str(e)}",
            "TOKEN_REFRESH_ERROR"
        )

@app.get("/instagram/tokens/status/{user_id}")
async def get_instagram_token_status(user_id: str):
    """Instagram 토큰 상태 확인"""
    try:
        token_data = await instagram_service.load_tokens(user_id)
        if not token_data:
            return create_success_response({
                "user_id": user_id,
                "has_token": False,
                "message": "저장된 토큰이 없습니다."
            })
        
        from datetime import datetime
        expires_at = datetime.fromisoformat(token_data["expires_at"])
        now = datetime.now()
        days_until_expiry = (expires_at - now).days
        
        return create_success_response({
            "user_id": user_id,
            "has_token": True,
            "expires_at": token_data["expires_at"],
            "days_until_expiry": days_until_expiry,
            "needs_refresh": days_until_expiry < 7,
            "message": f"토큰이 {days_until_expiry}일 후 만료됩니다."
        })
        
    except Exception as e:
        logger.error(f"Instagram 토큰 상태 확인 실패: {str(e)}")
        return create_error_response(
            f"Instagram 토큰 상태 확인 중 오류가 발생했습니다: {str(e)}",
            "TOKEN_STATUS_ERROR"
        )

@app.post("/instagram/post")
async def post_to_instagram_enhanced(req: InstagramPostRequest):
    """Instagram 게시글 업로드 (자동 토큰 관리 포함)"""
    try:
        # 유효한 토큰 가져오기 (자동 갱신 포함)
        access_token = await instagram_service.get_valid_access_token(req.instagram_id)
        if not access_token:
            return create_error_response(
                "유효한 Instagram 토큰이 없습니다. 먼저 Instagram 계정을 연결하세요.",
                "INVALID_TOKEN"
            )
        
        # Instagram에 게시글 업로드
        result = await instagram_service.post_to_instagram(
            instagram_id=req.instagram_id,
            access_token=access_token,
            image_url=req.image_url,
            caption=req.caption or ""
        )
        
        return create_success_response({
            "success": True,
            "post_id": result.get("id"),
            "post_url": result.get("permalink"),
            "message": "Instagram에 게시글이 성공적으로 업로드되었습니다."
        })
        
    except Exception as e:
        logger.error(f"Instagram 게시글 업로드 실패: {str(e)}")
        return create_error_response(
            f"Instagram 게시글 업로드 중 오류가 발생했습니다: {str(e)}",
            "INSTAGRAM_POST_ERROR"
        )

@app.delete("/instagram/tokens/{user_id}")
async def revoke_instagram_token(user_id: str):
    """Instagram 토큰 취소 및 삭제"""
    try:
        success = await instagram_service.revoke_access_token(user_id)
        if success:
            return create_success_response({
                "message": f"사용자 {user_id}의 Instagram 토큰이 성공적으로 삭제되었습니다.",
                "user_id": user_id
            })
        else:
            return create_error_response(
                "삭제할 Instagram 토큰을 찾을 수 없습니다.",
                "TOKEN_NOT_FOUND"
            )
            
    except Exception as e:
        logger.error(f"Instagram 토큰 삭제 실패: {str(e)}")
        return create_error_response(
            f"Instagram 토큰 삭제 중 오류가 발생했습니다: {str(e)}",
            "TOKEN_DELETE_ERROR"
        )

@app.get("/instagram/posts/{user_id}")
async def get_instagram_user_posts(
    user_id: str,
    limit: int = Query(10, ge=1, le=50, description="가져올 게시글 수")
):
    """사용자의 Instagram 게시글 목록 조회"""
    try:
        # 유효한 토큰 가져오기
        access_token = await instagram_service.get_valid_access_token(user_id)
        if not access_token:
            return create_error_response(
                "유효한 Instagram 토큰이 없습니다.",
                "INVALID_TOKEN"
            )
        
        # 게시글 목록 조회
        posts = await instagram_service.get_user_instagram_posts(
            access_token=access_token,
            instagram_id=user_id,
            limit=limit
        )
        
        return create_success_response({
            "user_id": user_id,
            "posts": posts,
            "message": f"{len(posts.get('data', []))}개의 게시글을 조회했습니다."
        })
        
    except Exception as e:
        logger.error(f"Instagram 게시글 조회 실패: {str(e)}")
        return create_error_response(
            f"Instagram 게시글 조회 중 오류가 발생했습니다: {str(e)}",
            "INSTAGRAM_POSTS_ERROR"
        )


>>>>>>> 373bad6c
# ===== 간단한 Google API 클라이언트 구현 =====

# 리팩토링된 서비스 클래스들 import
from task_agent.automation_task.google_calendar_service import (
    GoogleCalendarService, GoogleCalendarConfig
)

# 실제 구현체들
from google.oauth2.credentials import Credentials
from googleapiclient.discovery import build

# 공통 모듈에서 실제 구현체들 import
from task_agent.automation_task.common.auth_manager import AuthManager
from task_agent.automation_task.common.http_client import HttpClient
from task_agent.automation_task.common.utils import AutomationDateTimeUtils
import urllib.parse

class SimpleGoogleApiClient:
    def __init__(self):
        pass
    
    def build_service(self, service_name: str, version: str, credentials):
        # 올바른 Google API 클라이언트 사용
        from googleapiclient.discovery import build
        return build(service_name, version, credentials=credentials)

# 글로벌 캘린더 서비스 인스턴스
_calendar_service = None

def get_calendar_service() -> GoogleCalendarService:
    """Google Calendar Service 의존성 주입"""
    global _calendar_service
    if _calendar_service is None:
        # 설정 로드
        config = GoogleCalendarConfig({
            "google_calendar": {
                "client_id": os.getenv("GOOGLE_CALENDAR_CLIENT_ID", "your_client_id"),
                "client_secret": os.getenv("GOOGLE_CALENDAR_CLIENT_SECRET", "your_client_secret"),
                "redirect_uri": os.getenv("GOOGLE_CALENDAR_REDIRECT_URI", "http://localhost:8080/callback"),
                "token_url": "https://oauth2.googleapis.com/token",
                "default_timezone": os.getenv("GOOGLE_CALENDAR_DEFAULT_TIMEZONE", "Asia/Seoul")
            }
        })
        
        # 의존성들 생성 (auth 파라미터 제거)
        _calendar_service = GoogleCalendarService(
            api=SimpleGoogleApiClient(),
            time_utils=AutomationDateTimeUtils(),
            config=config
        )
    
    return _calendar_service

@app.get("/calendars", response_model=CalendarListResponse)
async def get_calendars(
    user_id: int = Query(..., description="사용자 ID"),
    calendar_service: GoogleCalendarService = Depends(get_calendar_service)
):
    """사용자의 캘린더 목록 조회"""
    try:
        service = calendar_service._get_service(user_id)
        calendars_result = service.calendarList().list().execute()
        calendars = calendars_result.get('items', [])
        
        return CalendarListResponse(
            calendars=calendars,
            count=len(calendars)
        )
    except Exception as e:
        logger.error(f"캘린더 목록 조회 실패: {e}")
        raise HTTPException(status_code=500, detail=str(e))


@app.post("/events", response_model=Dict[str, Any])
async def create_event(
    user_id: int = Query(..., description="사용자 ID"),
    event_data: EventCreate = ...,
    calendar_service: GoogleCalendarService = Depends(get_calendar_service)
):
    """이벤트 생성"""
    try:
        result = await calendar_service.create_event(
            user_id=user_id,
            event_data=event_data.dict()
        )
        
        if not result["success"]:
            raise HTTPException(status_code=400, detail=result["error"])
        
        # Extract event data and ID from the result
        event_data = result.get("data", {})
        event_id = event_data.get("id") if event_data else None
        
        return {
            "success": True,
            "event_id": event_id,
            "event_data": event_data,
            "message": "이벤트가 성공적으로 생성되었습니다."
        }
    except HTTPException:
        raise
    except Exception as e:
        logger.error(f"이벤트 생성 실패: {e}")
        raise HTTPException(status_code=500, detail=str(e))

@app.get("/events")
async def get_events(
    user_id: int = Query(..., description="사용자 ID"),
    start_date: str = Query(..., description="시작 날짜 (YYYY-MM-DD)"),
    end_date: str = Query(..., description="종료 날짜 (YYYY-MM-DD)"),
    calendar_id: str = Query("primary", description="캘린더 ID"),
    calendar_service: GoogleCalendarService = Depends(get_calendar_service)
):
    """이벤트 목록 조회"""
    try:
        # 날짜 파싱
        start_dt = datetime.fromisoformat(start_date)
        end_dt = datetime.fromisoformat(end_date)
        
        # 파라미터 이름 수정: start_date, end_date -> start, end
        result = await calendar_service.get_events(
            user_id=user_id,
            start=start_dt,
            end=end_dt,
            calendar_id=calendar_id
        )
        
        if not result["success"]:
            raise HTTPException(status_code=400, detail=result["error"])
        
        return result
    except HTTPException:
        raise
    except Exception as e:
        logger.error(f"이벤트 조회 실패: {e}")
        raise HTTPException(status_code=500, detail=str(e))

# 구체적인 경로들을 먼저 정의
@app.get("/events/search")
async def search_events(
    user_id: int = Query(..., description="사용자 ID"),
    query: str = Query(..., description="검색어"),
    calendar_id: str = Query("primary", description="캘린더 ID"),
    max_results: int = Query(25, description="최대 결과 수"),
    calendar_service: GoogleCalendarService = Depends(get_calendar_service)
):
    """이벤트 검색"""
    try:
        # Use the calendar service search_events method instead of direct API call
        result = await calendar_service.search_events(
            user_id=user_id,
            query=query,
            calendar_id=calendar_id,
            max_results=max_results
        )
        
        if not result["success"]:
            raise HTTPException(status_code=400, detail=result["error"])
        
        events = result["data"].get('items', [])
        
        return {
            "success": True,
            "events": events,
            "count": len(events),
            "query": query
        }
    except Exception as e:
        logger.error(f"이벤트 검색 실패: {e}")
        raise HTTPException(status_code=500, detail=str(e))

@app.post("/events/quick")
async def create_quick_event(
    user_id: int = Query(..., description="사용자 ID"),
    quick_event: QuickEventCreate = ...,
    calendar_service: GoogleCalendarService = Depends(get_calendar_service)
):
    """빠른 이벤트 생성 (자연어 입력)"""
    try:
        service = calendar_service._get_service(user_id)
        
        # Google의 Quick Add 기능 사용
        event = service.events().quickAdd(
            calendarId=quick_event.calendar_id,
            text=quick_event.text
        ).execute()
        
        return {
            "success": True,
            "event_id": event.get('id'),
            "event_link": event.get('htmlLink'),
            "event_data": event
        }
    except Exception as e:
        logger.error(f"빠른 이벤트 생성 실패: {e}")
        raise HTTPException(status_code=500, detail=str(e))


@app.get("/events/upcoming")
async def get_upcoming_events(
    user_id: int = Query(..., description="사용자 ID"),
    days: int = Query(7, description="조회할 일수"),
    calendar_id: str = Query("primary", description="캘린더 ID"),
    calendar_service: GoogleCalendarService = Depends(get_calendar_service)
):
    """다가오는 이벤트 조회"""
    try:
        from datetime import datetime, timedelta
        start_time = datetime.now()
        end_time = start_time + timedelta(days=days)
        
        result = await calendar_service.get_events(
            user_id=user_id,
            start=start_time,
            end=end_time,
            calendar_id=calendar_id
        )
        
        if not result["success"]:
            raise HTTPException(status_code=400, detail=result["error"])
        
        events = result["data"].get("items", [])
        
        return {
            "success": True,
            "events": events,
            "count": len(events),
            "start_date": start_time.strftime("%Y-%m-%d"),
            "end_date": end_time.strftime("%Y-%m-%d"),
            "days": days
        }
    except Exception as e:
        logger.error(f"다가오는 이벤트 조회 실패: {e}")
        raise HTTPException(status_code=500, detail=str(e))

# ===== google task =====
# 기존 import 섹션에 추가
sys.path.append(os.path.join(os.path.dirname(__file__), "../shared_modules"))
from shared_modules.queries import get_user_tokens
from shared_modules.database import get_session_context
GOOGLE_TASKS_BASE = os.getenv("GOOGLE_TASKS_BASE", "https://tasks.googleapis.com/tasks/v1")

@app.post("/google/tasks/lists")
async def create_tasklist(
    title: str,
    user_id: int = Query(..., description="사용자 ID")
):
    """Google Tasks에 새로운 작업 목록(Tasklist) 생성"""
    try:
        with get_session_context() as db:
            token_data = get_user_tokens(db, user_id)
            if not token_data or not token_data.get('access_token'):
                return JSONResponse({"error": "Google 로그인 필요"}, status_code=401)

            url = f"{GOOGLE_TASKS_BASE}/users/@me/lists"
            headers = {"Authorization": f"Bearer {token_data['access_token']}"}
            payload = {"title": title}

            async with httpx.AsyncClient() as client:
                res = await client.post(url, headers=headers, json=payload)
            return res.json()
    except Exception as e:
        logger.error(f"Google Tasks 목록 생성 실패: {e}")
        raise HTTPException(status_code=500, detail=str(e))
    
@app.get("/google/tasks")
async def list_tasks(user_id: int = Query(..., description="사용자 ID")):
    """Google Tasks 목록 조회"""
    try:
        with get_session_context() as db:
            token_data = get_user_tokens(db, user_id)
            if not token_data or not token_data.get('access_token'):
                return JSONResponse({"error": "Google 로그인 필요"}, status_code=401)

            url = f"{GOOGLE_TASKS_BASE}/users/@me/lists"
            headers = {"Authorization": f"Bearer {token_data['access_token']}"}
            async with httpx.AsyncClient() as client:
                res = await client.get(url, headers=headers)
            return res.json()
    except Exception as e:
        logger.error(f"Google Tasks 목록 조회 실패: {e}")
        raise HTTPException(status_code=500, detail=str(e))

@app.post("/google/tasks")
async def create_task(
    tasklist_id: str,
    title: str,
    user_id: int = Query(..., description="사용자 ID"),
    notes: str = None,
    due: str = None  # ISO 8601 형식: YYYY-MM-DDTHH:MM:SSZ
):
    """Google Tasks에 작업(Task) 등록 (시간 설정 지원)"""
    try:
        with get_session_context() as db:
            token_data = get_user_tokens(db, user_id)
            if not token_data or not token_data.get('access_token'):
                return JSONResponse({"error": "Google 로그인 필요"}, status_code=401)

            url = f"{GOOGLE_TASKS_BASE}/lists/{tasklist_id}/tasks"
            headers = {"Authorization": f"Bearer {token_data['access_token']}"}

            payload = {"title": title}
            if notes:
                payload["notes"] = notes
            if due:
                payload["due"] = due  # e.g., "2025-07-28T09:00:00Z" (UTC 시간)

            async with httpx.AsyncClient() as client:
                res = await client.post(url, headers=headers, json=payload)
            return res.json()
    except Exception as e:
        logger.error(f"Google Tasks 작업 생성 실패: {e}")
        raise HTTPException(status_code=500, detail=str(e))
<<<<<<< HEAD


=======
    
@app.get("/google/tasks/{tasklist_id}")
async def list_tasks_in_list(
    tasklist_id: str,
    user_id: int = Query(..., description="사용자 ID")
):
    """특정 목록에 있는 Task 조회"""
    try:
        with get_session_context() as db:
            token_data = get_user_tokens(db, user_id)
            if not token_data or not token_data.get('access_token'):
                return JSONResponse({"error": "Google 로그인 필요"}, status_code=401)

            url = f"{GOOGLE_TASKS_BASE}/lists/{tasklist_id}/tasks"
            headers = {"Authorization": f"Bearer {token_data['access_token']}"}
            async with httpx.AsyncClient() as client:
                res = await client.get(url, headers=headers)
            return res.json()
    except Exception as e:
        logger.error(f"Google Tasks 조회 실패: {e}")
        raise HTTPException(status_code=500, detail=str(e))
>>>>>>> 373bad6c
# ===== 에러 핸들러 =====

@app.exception_handler(HTTPException)
async def http_exception_handler(request, exc):
    """HTTP 예외 처리"""
    return JSONResponse(
        status_code=exc.status_code,
        content=create_error_response(exc.detail, f"HTTP_{exc.status_code}")
    )

@app.exception_handler(Exception)
async def general_exception_handler(request, exc):
    """일반 예외 처리"""
    logger.error(f"처리되지 않은 예외: {exc}")
    return JSONResponse(
        status_code=500,
        content=create_error_response("내부 서버 오류가 발생했습니다.", "INTERNAL_ERROR")
    )

# ===== 에러 핸들러 =====
<<<<<<< HEAD

@app.exception_handler(HTTPException)
async def http_exception_handler(request, exc):
    """HTTP 예외 처리"""
    return JSONResponse(
        status_code=exc.status_code,
        content=create_error_response(exc.detail, f"HTTP_{exc.status_code}")
    )

@app.exception_handler(Exception)
async def general_exception_handler(request, exc):
    """일반 예외 처리"""
    logger.error(f"처리되지 않은 예외: {exc}")
    return JSONResponse(
        status_code=500,
        content=create_error_response("내부 서버 오류가 발생했습니다.", "INTERNAL_ERROR")
    )

from services.instagram import router as insta_router
app.include_router(insta_router, tags=["Instagram"])
=======

@app.exception_handler(HTTPException)
async def http_exception_handler(request, exc):
    """HTTP 예외 처리"""
    return JSONResponse(
        status_code=exc.status_code,
        content=create_error_response(exc.detail, f"HTTP_{exc.status_code}")
    )

@app.exception_handler(Exception)
async def general_exception_handler(request, exc):
    """일반 예외 처리"""
    logger.error(f"처리되지 않은 예외: {exc}")
    return JSONResponse(
        status_code=500,
        content=create_error_response("내부 서버 오류가 발생했습니다.", "INTERNAL_ERROR")
    )
>>>>>>> 373bad6c

if __name__ == "__main__":
    import uvicorn
    uvicorn.run(
        "main:app",
        host=config.HOST,
        port=config.PORT,
        reload=True,
        log_level=config.LOG_LEVEL.lower()
    )

class ContentSaveRequest(BaseModel):
    user_id: int
    title: str
    content: str
    task_type: str      # 예: sns_publish_instagram
    platform: str       # 예: instagram / blog
    scheduled_at: Optional[datetime] = None

# @app.post("/workspace/automation/ai")
# async def save_ai_generated_content(req: BaseContentRequest):
#     """
#     AI 자동 생성 콘텐츠 저장 API
#     """
#     try:
#         logger.info(f"📨 [AI] 저장 요청: {req.task_type=} {req.task_data=}")

#         with get_session_context() as db:
#             task = create_automation_task(
#                 db=db,
#                 user_id=req.user_id,
#                 title=req.title,
#                 task_type=req.task_type,
#                 task_data=req.task_data,
#                 status=req.status
#             )
#             # ✅ 세션 닫히기 전에 필요한 필드만 복사
#             task_result = {
#                 "task_id": task.task_id,
#                 "user_id": task.user_id,
#                 "task_type": task.task_type,
#                 "title": task.title,
#                 "task_data": task.task_data,
#                 "status": task.status,
#                 "created_at": task.created_at,
#             }

#         return {
#             "success": True,
#             "message": "AI 콘텐츠가 성공적으로 저장되었습니다.",
#             **task_result,
#         }

#     except Exception as e:
#         logger.error(f"❌ AI 콘텐츠 저장 실패: {e}", exc_info=True)
#         raise HTTPException(status_code=500, detail="AI 콘텐츠 저장 중 오류 발생")
    

@app.post("/workspace/automation/manual")
async def save_manual_content(req: ManualContentRequest):
    """
    수동 작성 콘텐츠 저장 API
    """
    try:
        logger.info(f"📨 [Manual] 저장 요청: {req.task_type=} {req.task_data=}")

        with get_session_context() as db:
            task = create_automation_task(
                db=db,
                user_id=req.user_id,
                title=req.title,
                task_type=req.task_type,
                task_data={
                    "platform": req.platform,
                    "full_content": req.content,
                    **req.task_data
                },
                status=req.status,
                scheduled_at=req.scheduled_at
            )

            # ✅ 세션 닫히기 전에 필요한 필드만 복사
            task_result = {
                "task_id": task.task_id,
                "user_id": task.user_id,
                "task_type": task.task_type,
                "title": task.title,
                "task_data": task.task_data,
                "status": task.status,
                "created_at": task.created_at,
            }

        return {
            "success": True,
            "message": "수동 콘텐츠가 성공적으로 저장되었습니다.",
            **task_result
        }

    except Exception as e:
        logger.error(f"❌ 수동 콘텐츠 저장 실패: {e}", exc_info=True)
        raise HTTPException(status_code=500, detail="수동 콘텐츠 저장 중 오류 발생")

@app.get("/workspace/automation")
def get_user_automation_tasks(user_id: int = Query(...), db: Session = Depends(get_db)):
    try:
        tasks = db.query(AutomationTask).filter(
            AutomationTask.user_id == user_id,
            AutomationTask.task_type.in_([
                "sns_publish_instagram",
                "sns_publish_blog"
            ])
        ).order_by(AutomationTask.created_at.desc()).all()

        return {
            "success": True,
            "data": {
                "tasks": [
                    {
                        "task_id": task.task_id,
                        "title": task.title,
                        "task_type": task.task_type,
                        "task_data": task.task_data,
                        "status": task.status,
                        "created_at": task.created_at,
                    }
                    for task in tasks
                ]
            }
        }
    except Exception as e:
        raise HTTPException(status_code=500, detail=str(e))
    
@router.delete("/workspace/automation/{task_id}")
def delete_automation_task(task_id: int, db: Session = Depends(get_db)):
    task = db.query(AutomationTask).filter(AutomationTask.task_id == task_id).first()

    if not task:
        raise HTTPException(status_code=404, detail="Automation task not found")

    db.delete(task)
    db.commit()
    return {"success": True, "message": f"Task {task_id} deleted"}
    <|MERGE_RESOLUTION|>--- conflicted
+++ resolved
@@ -16,7 +16,6 @@
 os.environ['CHROMA_TELEMETRY'] = 'False' 
 os.environ['DO_NOT_TRACK'] = '1'
 
-<<<<<<< HEAD
 from fastapi import FastAPI, HTTPException, Depends, Query, BackgroundTasks, Request
 from fastapi.middleware.cors import CORSMiddleware
 from fastapi.responses import JSONResponse
@@ -27,41 +26,6 @@
     InstagramPostRequest, EventCreate, EventResponse, 
     CalendarListResponse, QuickEventCreate
 )
-=======
-import uuid
-import httpx
-from fastapi import Request  # 추가
-from fastapi.encoders import jsonable_encoder
-# Add these imports if not already present
-from datetime import datetime, timedelta
-from typing import Dict, List, Any, Optional
-import logging
-from fastapi import FastAPI, HTTPException, Depends, Query, Path
-from fastapi.middleware.cors import CORSMiddleware
-from fastapi.responses import JSONResponse
-from contextlib import asynccontextmanager
-import logging
-from models import (UserQuery, AutomationRequest, EmailRequest, 
-                    InstagramPostRequest, EventCreate, EventUpdate, EventResponse, AiContentSaveRequest,
-                    CalendarListResponse, QuickEventCreate, BaseContentRequest,  ManualContentRequest, GenerateContentRequest)
-from utils import TaskAgentLogger, TaskAgentResponseFormatter
-from agent import TaskAgent
-from config import config
-from pydantic import BaseModel
-
-from automation_task.email_service import get_email_service
-from automation_task.instagram_service import InstagramPostingService
-from shared_modules.queries import create_automation_task 
-
-from fastapi import APIRouter, Depends, HTTPException, Query
-from sqlalchemy.orm import Session
-from shared_modules.database import get_db_dependency as get_db
-from models import AutomationTask  # 자동화 테이블
-from sqlalchemy import text 
-
-from fastapi import APIRouter
-router = APIRouter()
->>>>>>> 373bad6c
 
 # 공통 모듈 import
 sys.path.append(os.path.join(os.path.dirname(__file__), ".."))
@@ -358,269 +322,6 @@
     return result
 
 
-<<<<<<< HEAD
-=======
-# 관리자 템플릿 조회
-@app.get("/api/email/templates")
-def get_email_templates(user_id: int = Query(...), db: Session = Depends(get_db)):
-    try:
-        rows = db.execute(
-            text("""
-                SELECT * FROM template_message
-                WHERE user_id = :user_id OR user_id = 3
-                ORDER BY created_at DESC
-            """),
-            {"user_id": user_id}
-        ).fetchall()
-
-        templates = [dict(row._mapping) for row in rows]
-        return {"success": True, "templates": templates}
-    except Exception as e:
-        return {"success": False, "error": str(e)}
-
-class EmailTemplateCreateRequest(BaseModel):
-    user_id: int
-    title: str
-    content: str
-    template_type: str  # 예: "user_made"
-    channel_type: Optional[str] = "email"
-    content_type: Optional[str] = "default"
-
-@app.post("/api/email/templates")
-def create_email_template(req: EmailTemplateCreateRequest, db: Session = Depends(get_db)):
-    try:
-        db.execute(
-            text("""  # ← 이 부분 감싸기!
-                INSERT INTO template_message 
-                (user_id, title, content, template_type, channel_type, content_type, created_at)
-                VALUES (:user_id, :title, :content, :template_type, :channel_type, :content_type, NOW())
-            """),
-            {
-                "user_id": req.user_id,
-                "title": req.title,
-                "content": req.content,
-                "template_type": req.template_type,
-                "channel_type": req.channel_type,
-                "content_type": req.content_type,
-            }
-        )
-        db.commit()
-        return {"success": True}
-    except Exception as e:
-        db.rollback()
-        return {"success": False, "error": str(e)}
-
-# ===== Instagram OAuth 인증 API =====
-agent = None
-instagram_service = InstagramPostingService()  
-
-@app.get("/instagram/auth")
-async def get_instagram_auth_url():
-    """Instagram OAuth 인증 URL 생성"""
-    try:
-        auth_url = instagram_service.get_instagram_auth_url()
-        return create_success_response({
-            "auth_url": auth_url,
-            "message": "이 URL로 이동하여 Instagram 계정을 연결하세요."
-        })
-    except Exception as e:
-        logger.error(f"Instagram 인증 URL 생성 실패: {str(e)}")
-        return create_error_response(
-            f"Instagram 인증 URL 생성에 실패했습니다: {str(e)}",
-            "INSTAGRAM_AUTH_URL_ERROR"
-        )
-
-@app.get("/instagram/auth/callback")
-async def instagram_callback(
-    code: str = Query(..., description="Instagram에서 받은 인증 코드"),
-    state: Optional[str] = Query(None, description="CSRF 보호용 state 파라미터")
-):
-    """Instagram OAuth 콜백 처리 및 토큰 발급"""
-    try:
-        # 인증 코드로 토큰 발급
-        token_data = await instagram_service.get_access_token(code, state)
-        
-        logger.info(f"Instagram 토큰 발급 성공: 사용자 {token_data['user_id']}")
-        
-        return create_success_response({
-            "access_token": token_data["access_token"],
-            "user_id": token_data["user_id"],
-            "token_type": token_data["token_type"],
-            "expires_in": token_data["expires_in"],
-            "message": "Instagram 계정이 성공적으로 연결되었습니다."
-        })
-        
-    except HTTPException:
-        raise
-    except Exception as e:
-        logger.error(f"Instagram 콜백 처리 실패: {str(e)}")
-        return create_error_response(
-            f"Instagram 인증 처리 중 오류가 발생했습니다: {str(e)}",
-            "INSTAGRAM_CALLBACK_ERROR"
-        )
-
-@app.post("/instagram/tokens/refresh")
-async def refresh_instagram_token(
-    user_id: str = Query(..., description="사용자 ID")
-):
-    """Instagram 토큰 갱신"""
-    try:
-        # 현재 토큰 로드
-        token_data = await instagram_service.load_tokens(user_id)
-        if not token_data:
-            return create_error_response(
-                "저장된 토큰을 찾을 수 없습니다.",
-                "TOKEN_NOT_FOUND"
-            )
-        
-        # 토큰 갱신
-        refreshed_data = await instagram_service.refresh_long_lived_token(
-            token_data["access_token"]
-        )
-        
-        # 갱신된 토큰 저장
-        await instagram_service.save_tokens(user_id, refreshed_data)
-        
-        return create_success_response({
-            "message": "Instagram 토큰이 성공적으로 갱신되었습니다.",
-            "expires_in": refreshed_data["expires_in"],
-            "user_id": user_id
-        })
-        
-    except Exception as e:
-        logger.error(f"Instagram 토큰 갱신 실패: {str(e)}")
-        return create_error_response(
-            f"Instagram 토큰 갱신 중 오류가 발생했습니다: {str(e)}",
-            "TOKEN_REFRESH_ERROR"
-        )
-
-@app.get("/instagram/tokens/status/{user_id}")
-async def get_instagram_token_status(user_id: str):
-    """Instagram 토큰 상태 확인"""
-    try:
-        token_data = await instagram_service.load_tokens(user_id)
-        if not token_data:
-            return create_success_response({
-                "user_id": user_id,
-                "has_token": False,
-                "message": "저장된 토큰이 없습니다."
-            })
-        
-        from datetime import datetime
-        expires_at = datetime.fromisoformat(token_data["expires_at"])
-        now = datetime.now()
-        days_until_expiry = (expires_at - now).days
-        
-        return create_success_response({
-            "user_id": user_id,
-            "has_token": True,
-            "expires_at": token_data["expires_at"],
-            "days_until_expiry": days_until_expiry,
-            "needs_refresh": days_until_expiry < 7,
-            "message": f"토큰이 {days_until_expiry}일 후 만료됩니다."
-        })
-        
-    except Exception as e:
-        logger.error(f"Instagram 토큰 상태 확인 실패: {str(e)}")
-        return create_error_response(
-            f"Instagram 토큰 상태 확인 중 오류가 발생했습니다: {str(e)}",
-            "TOKEN_STATUS_ERROR"
-        )
-
-@app.post("/instagram/post")
-async def post_to_instagram_enhanced(req: InstagramPostRequest):
-    """Instagram 게시글 업로드 (자동 토큰 관리 포함)"""
-    try:
-        # 유효한 토큰 가져오기 (자동 갱신 포함)
-        access_token = await instagram_service.get_valid_access_token(req.instagram_id)
-        if not access_token:
-            return create_error_response(
-                "유효한 Instagram 토큰이 없습니다. 먼저 Instagram 계정을 연결하세요.",
-                "INVALID_TOKEN"
-            )
-        
-        # Instagram에 게시글 업로드
-        result = await instagram_service.post_to_instagram(
-            instagram_id=req.instagram_id,
-            access_token=access_token,
-            image_url=req.image_url,
-            caption=req.caption or ""
-        )
-        
-        return create_success_response({
-            "success": True,
-            "post_id": result.get("id"),
-            "post_url": result.get("permalink"),
-            "message": "Instagram에 게시글이 성공적으로 업로드되었습니다."
-        })
-        
-    except Exception as e:
-        logger.error(f"Instagram 게시글 업로드 실패: {str(e)}")
-        return create_error_response(
-            f"Instagram 게시글 업로드 중 오류가 발생했습니다: {str(e)}",
-            "INSTAGRAM_POST_ERROR"
-        )
-
-@app.delete("/instagram/tokens/{user_id}")
-async def revoke_instagram_token(user_id: str):
-    """Instagram 토큰 취소 및 삭제"""
-    try:
-        success = await instagram_service.revoke_access_token(user_id)
-        if success:
-            return create_success_response({
-                "message": f"사용자 {user_id}의 Instagram 토큰이 성공적으로 삭제되었습니다.",
-                "user_id": user_id
-            })
-        else:
-            return create_error_response(
-                "삭제할 Instagram 토큰을 찾을 수 없습니다.",
-                "TOKEN_NOT_FOUND"
-            )
-            
-    except Exception as e:
-        logger.error(f"Instagram 토큰 삭제 실패: {str(e)}")
-        return create_error_response(
-            f"Instagram 토큰 삭제 중 오류가 발생했습니다: {str(e)}",
-            "TOKEN_DELETE_ERROR"
-        )
-
-@app.get("/instagram/posts/{user_id}")
-async def get_instagram_user_posts(
-    user_id: str,
-    limit: int = Query(10, ge=1, le=50, description="가져올 게시글 수")
-):
-    """사용자의 Instagram 게시글 목록 조회"""
-    try:
-        # 유효한 토큰 가져오기
-        access_token = await instagram_service.get_valid_access_token(user_id)
-        if not access_token:
-            return create_error_response(
-                "유효한 Instagram 토큰이 없습니다.",
-                "INVALID_TOKEN"
-            )
-        
-        # 게시글 목록 조회
-        posts = await instagram_service.get_user_instagram_posts(
-            access_token=access_token,
-            instagram_id=user_id,
-            limit=limit
-        )
-        
-        return create_success_response({
-            "user_id": user_id,
-            "posts": posts,
-            "message": f"{len(posts.get('data', []))}개의 게시글을 조회했습니다."
-        })
-        
-    except Exception as e:
-        logger.error(f"Instagram 게시글 조회 실패: {str(e)}")
-        return create_error_response(
-            f"Instagram 게시글 조회 중 오류가 발생했습니다: {str(e)}",
-            "INSTAGRAM_POSTS_ERROR"
-        )
-
-
->>>>>>> 373bad6c
 # ===== 간단한 Google API 클라이언트 구현 =====
 
 # 리팩토링된 서비스 클래스들 import
@@ -934,32 +635,8 @@
     except Exception as e:
         logger.error(f"Google Tasks 작업 생성 실패: {e}")
         raise HTTPException(status_code=500, detail=str(e))
-<<<<<<< HEAD
-
-
-=======
-    
-@app.get("/google/tasks/{tasklist_id}")
-async def list_tasks_in_list(
-    tasklist_id: str,
-    user_id: int = Query(..., description="사용자 ID")
-):
-    """특정 목록에 있는 Task 조회"""
-    try:
-        with get_session_context() as db:
-            token_data = get_user_tokens(db, user_id)
-            if not token_data or not token_data.get('access_token'):
-                return JSONResponse({"error": "Google 로그인 필요"}, status_code=401)
-
-            url = f"{GOOGLE_TASKS_BASE}/lists/{tasklist_id}/tasks"
-            headers = {"Authorization": f"Bearer {token_data['access_token']}"}
-            async with httpx.AsyncClient() as client:
-                res = await client.get(url, headers=headers)
-            return res.json()
-    except Exception as e:
-        logger.error(f"Google Tasks 조회 실패: {e}")
-        raise HTTPException(status_code=500, detail=str(e))
->>>>>>> 373bad6c
+
+
 # ===== 에러 핸들러 =====
 
 @app.exception_handler(HTTPException)
@@ -980,8 +657,15 @@
     )
 
 # ===== 에러 핸들러 =====
-<<<<<<< HEAD
-
+# ===== 에러 핸들러 =====
+
+@app.exception_handler(HTTPException)
+async def http_exception_handler(request, exc):
+    """HTTP 예외 처리"""
+    return JSONResponse(
+        status_code=exc.status_code,
+        content=create_error_response(exc.detail, f"HTTP_{exc.status_code}")
+    )
 @app.exception_handler(HTTPException)
 async def http_exception_handler(request, exc):
     """HTTP 예외 처리"""
@@ -1001,35 +685,7 @@
 
 from services.instagram import router as insta_router
 app.include_router(insta_router, tags=["Instagram"])
-=======
-
-@app.exception_handler(HTTPException)
-async def http_exception_handler(request, exc):
-    """HTTP 예외 처리"""
-    return JSONResponse(
-        status_code=exc.status_code,
-        content=create_error_response(exc.detail, f"HTTP_{exc.status_code}")
-    )
-
-@app.exception_handler(Exception)
-async def general_exception_handler(request, exc):
-    """일반 예외 처리"""
-    logger.error(f"처리되지 않은 예외: {exc}")
-    return JSONResponse(
-        status_code=500,
-        content=create_error_response("내부 서버 오류가 발생했습니다.", "INTERNAL_ERROR")
-    )
->>>>>>> 373bad6c
-
-if __name__ == "__main__":
-    import uvicorn
-    uvicorn.run(
-        "main:app",
-        host=config.HOST,
-        port=config.PORT,
-        reload=True,
-        log_level=config.LOG_LEVEL.lower()
-    )
+
 
 class ContentSaveRequest(BaseModel):
     user_id: int
@@ -1038,45 +694,6 @@
     task_type: str      # 예: sns_publish_instagram
     platform: str       # 예: instagram / blog
     scheduled_at: Optional[datetime] = None
-
-# @app.post("/workspace/automation/ai")
-# async def save_ai_generated_content(req: BaseContentRequest):
-#     """
-#     AI 자동 생성 콘텐츠 저장 API
-#     """
-#     try:
-#         logger.info(f"📨 [AI] 저장 요청: {req.task_type=} {req.task_data=}")
-
-#         with get_session_context() as db:
-#             task = create_automation_task(
-#                 db=db,
-#                 user_id=req.user_id,
-#                 title=req.title,
-#                 task_type=req.task_type,
-#                 task_data=req.task_data,
-#                 status=req.status
-#             )
-#             # ✅ 세션 닫히기 전에 필요한 필드만 복사
-#             task_result = {
-#                 "task_id": task.task_id,
-#                 "user_id": task.user_id,
-#                 "task_type": task.task_type,
-#                 "title": task.title,
-#                 "task_data": task.task_data,
-#                 "status": task.status,
-#                 "created_at": task.created_at,
-#             }
-
-#         return {
-#             "success": True,
-#             "message": "AI 콘텐츠가 성공적으로 저장되었습니다.",
-#             **task_result,
-#         }
-
-#     except Exception as e:
-#         logger.error(f"❌ AI 콘텐츠 저장 실패: {e}", exc_info=True)
-#         raise HTTPException(status_code=500, detail="AI 콘텐츠 저장 중 오류 발생")
-    
 
 @app.post("/workspace/automation/manual")
 async def save_manual_content(req: ManualContentRequest):
@@ -1162,4 +779,14 @@
     db.delete(task)
     db.commit()
     return {"success": True, "message": f"Task {task_id} deleted"}
-    +    
+
+if __name__ == "__main__":
+    import uvicorn
+    uvicorn.run(
+        "main:app",
+        host=config.HOST,
+        port=config.PORT,
+        reload=True,
+        log_level=config.LOG_LEVEL.lower()
+    )