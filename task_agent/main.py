--- conflicted
+++ resolved
@@ -17,11 +17,7 @@
 from models import UserQuery, AutomationRequest
 from utils import TaskAgentLogger, TaskAgentResponseFormatter
 from agent import TaskAgent
-<<<<<<< HEAD
-import config
-=======
 from config import config
->>>>>>> d2e8bae7
 
 from fastapi import FastAPI, HTTPException
 from fastapi.middleware.cors import CORSMiddleware
@@ -41,12 +37,8 @@
     get_recent_messages,
     get_session_context,
     insert_message_raw,
-<<<<<<< HEAD
-    get_current_timestamp
-=======
     get_current_timestamp,
     create_task_response  # 표준 응답 생성 함수 추가
->>>>>>> d2e8bae7
 )
 from shared_modules.utils import get_or_create_conversation_session
 from shared_modules.logging_utils import setup_logging
@@ -217,19 +209,6 @@
             details=f"conversation_id: {conversation_id}, intent: {response.metadata.get('intent', 'unknown')}"
         )
         
-<<<<<<< HEAD
-        # 7. 통일된 응답 생성
-        response_data = {
-            "conversation_id": conversation_id,
-            "topics": [response.intent] if hasattr(response, 'intent') else [],
-            "answer": response.response,
-            "sources": getattr(response, 'sources', ""),
-            "retrieval_used": getattr(response, 'retrieval_used', False),
-            "response_type": getattr(response, 'response_type', "normal"),
-            "timestamp": get_current_timestamp()
-        }
-        
-=======
         # 7. 표준 응답 생성
         # First, get all attributes we want to exclude
         excluded_keys = {
@@ -257,7 +236,6 @@
             **additional_attrs
         )
         
->>>>>>> d2e8bae7
         return create_success_response(response_data)
         
     except Exception as e:
