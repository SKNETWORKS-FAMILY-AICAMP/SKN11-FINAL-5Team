--- conflicted
+++ resolved
@@ -468,7 +468,6 @@
 
 @app.get("/lean_canvas/{title}")
 def preview_template(title: str):
-<<<<<<< HEAD
     """린캔버스 템플릿 미리보기 - 공통 모듈 활용"""
     try:
         # sanitize_filename으로 안전한 파일명 보장
@@ -482,12 +481,10 @@
         
     except Exception as e:
         logger.error(f"템플릿 미리보기 실패: {e}")
-        return Response(content="<p>템플릿을 로드할 수 없습니다</p>", media_type="text/html")
-=======
-    """린캔버스 템플릿 미리보기 - 통합 시스템 사용 권장"""
-    return create_error_response("이 API는 통합 시스템으로 이동되었습니다. 통합 시스템의 /lean_canvas/{title}을 사용해주세요.", "API_MOVED")
->>>>>>> d2e8bae7
-
+        """린캔버스 템플릿 미리보기 - 통합 시스템 사용 권장"""
+        return create_error_response("이 API는 통합 시스템으로 이동되었습니다. 통합 시스템의 /lean_canvas/{title}을 사용해주세요.", "API_MOVED")
+
+    
 @app.get("/health")
 def health_check():
     """상태 확인 엔드포인트 - 공통 모듈들의 상태 체크"""
