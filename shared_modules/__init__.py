--- conflicted
+++ resolved
@@ -11,12 +11,7 @@
 from .queries import *
 from .logging_utils import *  # 추가
 from .utils import *          # 추가
-<<<<<<< HEAD
-from .auth import *
-
-=======
 from .standard_responses import *  # 표준 응답 구조 추가
->>>>>>> d2e8bae7
 
 __version__ = "1.0.0"
 __author__ = "SKN Team"